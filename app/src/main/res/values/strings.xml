--- conflicted
+++ resolved
@@ -5,12 +5,9 @@
     <string name="sessionSummaryBreakTime">Break time</string>
     <string name="saveSessionTitle">Summary</string>
     <string name="sessionSummarySaveButton">Save session</string>
-<<<<<<< HEAD
     <string name="sessionListTitle">History</string>
-=======
     <string name="endSessionAlertOk">End</string>
     <string name="endSessionAlertCancel">Cancel</string>
     <string name="endSessionDialogCommentField">Optional Comment</string>
     <string name="endSessionDialogTitle">End session</string>
->>>>>>> 84704fdc
 </resources>