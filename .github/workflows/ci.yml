name: CI

on:
  pull_request:
    branches: [ "main" ]
env:
    JAVA_VERSION: 17
jobs:

  checks:
    name: Checks
<<<<<<< HEAD
    if: "${{ !contains(github.event.pull_request.body, 'build: no') }}"
=======
    if: "${{ !startsWith(github.event.pull_request.title, 'docs:') }}"
>>>>>>> bc19ad0b
    runs-on: ubuntu-latest

    steps:
    - uses: actions/checkout@v4
    - uses: actions/setup-java@v4
      with:
        java-version: ${{ env.JAVA_VERSION }}
        distribution: 'temurin'
        cache: gradle

    - name: Check Gradle wrapper
      uses: gradle/wrapper-validation-action@v2

    - name: Check lint
      run: ./gradlew lint

    - name: Upload lint results
      uses: actions/upload-artifact@v4
      with:
        name: lint-results
        path: app/build/reports/lint-results-debug.html

  build:
    name: Build
    needs: checks
    runs-on: ubuntu-latest

    steps:
    - uses: actions/checkout@v4
    - uses: actions/setup-java@v4
      with:
        java-version: ${{ env.JAVA_VERSION }}
        distribution: 'temurin'
        cache: gradle

    - name: Build
      run: ./gradlew assembleDebug

    - name: Tar build files
      run: tar -cvf build.tar app/build .gradle

    - name: Upload build tar
      uses: actions/upload-artifact@v4
      with:
          name: build
          path: build.tar

  unit-tests:
    name: Unit tests
<<<<<<< HEAD
    needs: build
    runs-on: ubuntu-latest
=======
    needs: checks
    runs-on: macos-latest
>>>>>>> bc19ad0b

    steps: 
    - uses: actions/checkout@v4
    - uses: actions/setup-java@v4
      with:
        java-version: ${{ env.JAVA_VERSION }}
        distribution: 'temurin'
        cache: gradle

    - name: Download build artifact
      uses: actions/download-artifact@v4
      with:
        name: build
        path: .

    - name: Extract build files
      run: |
        tar -xvf build.tar

    - name: Unit tests
      run: ./gradlew testDebugUnitTest

    - name: Upload test results
      uses: actions/upload-artifact@v4
      with:
        name: unit-test-results
        path: app/build/reports/tests/testDebugUnitTest

  instrumentation-tests:
    name: Instrumentation tests
<<<<<<< HEAD
    needs: build
=======
    needs: checks
>>>>>>> bc19ad0b
    runs-on: ubuntu-latest
    timeout-minutes: 60

    strategy:
      matrix:
        api-level: [34]

    steps:
      - uses: actions/checkout@v4
      - uses: actions/setup-java@v4
        with:
          java-version: ${{ env.JAVA_VERSION }}
          distribution: 'temurin'
          cache: gradle

      - name: Download build artifact
        uses: actions/download-artifact@v4
        with:
          name: build
          path: .

      - name: Extract build files
        run: |
          tar -xvf build.tar

      # API 30+ emulators only have x86_64 system images.
      - name: Get AVD info
        uses: ./.github/actions/get-avd-info
        id: avd-info
        with:
          api-level: ${{ matrix.api-level }}
          
      - name: Enable KVM group perms
        run: |
          echo 'KERNEL=="kvm", GROUP="kvm", MODE="0666", OPTIONS+="static_node=kvm"' | sudo tee /etc/udev/rules.d/99-kvm4all.rules
          sudo udevadm control --reload-rules
          sudo udevadm trigger --name-match=kvm
    
      - name: Instrumentation tests
        uses: reactivecircus/android-emulator-runner@v2.30.1
        with:
          api-level: ${{ matrix.api-level }}
          arch: ${{ steps.avd-info.outputs.arch }}
          target: ${{ steps.avd-info.outputs.target }}
          script: ./gradlew connectedDebugAndroidTest

      - name: Upload test results
        uses: actions/upload-artifact@v4
        with:
          name: instrumentation-test-results-${{ matrix.api-level }}
          path: app/build/reports/androidTests/connected/debug

          <|MERGE_RESOLUTION|>--- conflicted
+++ resolved
@@ -9,11 +9,7 @@
 
   checks:
     name: Checks
-<<<<<<< HEAD
-    if: "${{ !contains(github.event.pull_request.body, 'build: no') }}"
-=======
     if: "${{ !startsWith(github.event.pull_request.title, 'docs:') }}"
->>>>>>> bc19ad0b
     runs-on: ubuntu-latest
 
     steps:
@@ -63,13 +59,8 @@
 
   unit-tests:
     name: Unit tests
-<<<<<<< HEAD
     needs: build
     runs-on: ubuntu-latest
-=======
-    needs: checks
-    runs-on: macos-latest
->>>>>>> bc19ad0b
 
     steps: 
     - uses: actions/checkout@v4
@@ -100,11 +91,7 @@
 
   instrumentation-tests:
     name: Instrumentation tests
-<<<<<<< HEAD
     needs: build
-=======
-    needs: checks
->>>>>>> bc19ad0b
     runs-on: ubuntu-latest
     timeout-minutes: 60
 
